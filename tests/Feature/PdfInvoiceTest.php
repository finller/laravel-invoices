--- conflicted
+++ resolved
@@ -1,4 +1,3 @@
-<<<<<<< HEAD
 <?php
 
 use Brick\Money\Money;
@@ -31,39 +30,4 @@
     expect($pdfInvoice->subTotalAmount()->getAmount()->toFloat())->toEqual(344);
     expect($pdfInvoice->totalTaxAmount()->getAmount()->toFloat())->toEqual(22);
     expect($pdfInvoice->totalAmount()->getAmount()->toFloat())->toEqual(366);
-});
-=======
-<?php
-
-use Brick\Money\Money;
-use Finller\Invoice\PdfInvoice;
-use Finller\Invoice\PdfInvoiceItem;
-
-it('computes the right subTotalAmount, totalTaxAmount and totalAmount', function () {
-    $pdfInvoice = new PdfInvoice(
-        name: 'Invoice',
-        serial_number: 'FAKE-INVOICE-01',
-        state: 'paid',
-        due_at: now(),
-        created_at: now(),
-        buyer: config('invoices.default_seller')
-    );
-
-    $pdfInvoice->items = [
-        new PdfInvoiceItem(
-            label: 'Item 1',
-            unit_price: Money::of(110, 'USD'),
-            unit_tax: Money::of(10, 'USD')
-        ),
-        new PdfInvoiceItem(
-            label: 'Item 1',
-            unit_price: Money::of(234, 'USD'),
-            unit_tax: Money::of(12, 'USD')
-        ),
-    ];
-
-    expect($pdfInvoice->subTotalAmount())->toCost(344, 'USD');
-    expect($pdfInvoice->totalTaxAmount())->toCost(22, 'USD');
-    expect($pdfInvoice->totalAmount())->toCost(366, 'USD');
-});
->>>>>>> 25d008d9
+});